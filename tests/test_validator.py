# The MIT License (MIT)

# Copyright (c) 2014 Samuel Lucidi <sam@samlucidi.com>

# Permission is hereby granted, free of charge, to any person obtaining a copy of
# this software and associated documentation files (the "Software"), to deal in
# the Software without restriction, including without limitation the rights to
# use, copy, modify, merge, publish, distribute, sublicense, and/or sell copies of
# the Software, and to permit persons to whom the Software is furnished to do so,
# subject to the following conditions:

# The above copyright notice and this permission notice shall be included in all
# copies or substantial portions of the Software.

# THE SOFTWARE IS PROVIDED "AS IS", WITHOUT WARRANTY OF ANY KIND, EXPRESS OR
# IMPLIED, INCLUDING BUT NOT LIMITED TO THE WARRANTIES OF MERCHANTABILITY, FITNESS
# FOR A PARTICULAR PURPOSE AND NONINFRINGEMENT. IN NO EVENT SHALL THE AUTHORS OR
# COPYRIGHT HOLDERS BE LIABLE FOR ANY CLAIM, DAMAGES OR OTHER LIABILITY, WHETHER
# IN AN ACTION OF CONTRACT, TORT OR OTHERWISE, ARISING FROM, OUT OF OR IN
# CONNECTION WITH THE SOFTWARE OR THE USE OR OTHER DEALINGS IN THE SOFTWARE.

from validator import *
from validator.ext import *
import pytest

class BaseClass(object):
    pass

class SubClass(BaseClass):
    pass

class TestValidator(object):

    def test_argspec_validator(self):
        def truth_func(a, b, c):
            pass
        def false_func(c, b, a):
            pass
        def truth_kw_func(a, b, c, d=1):
            pass
        def false_kw_func(a, b, c, d=2):
            pass

        validator = {
            "truthiness": [ArgSpec('a', 'b', 'c')],
            "falsiness": [Not(ArgSpec('a', 'b', 'c'))],
            "wrongnum": [Not(ArgSpec('a', 'b', 'c', 'd'))]
        }
        kw_validator = {
            "truthiness": [ArgSpec('a', 'b', 'c', d=1)],
            "falsiness": [Not(ArgSpec('a', 'b', 'c', d=1))],
        }
        values = {
            "truthiness": truth_func,
            "falsiness": false_func,
            "wrongnum": truth_func
        }
        values_kw = {
            "truthiness": truth_kw_func,
            "falsiness": false_kw_func,
        }
        assert validate(validator, values)[0]
        assert validate(kw_validator, values_kw)[0]

    def test_truthy_validator(self):
        validator = {
            "truthiness": [Truthy()],
            "falsiness": [Not(Truthy())]
        }
        str_value = {
            "truthiness": "test",
            "falsiness": ""
        }
        int_value = {
            "truthiness": 1,
            "falsiness": 0
        }
        bool_value = {
            "truthiness": True,
            "falsiness": False
        }
        assert validate(validator, str_value)[0]
        assert validate(validator, int_value)[0]
        assert validate(validator, bool_value)[0]

    def test_required_validator(self):
        validator = {
            "truthiness": [Required],
            "falsiness": []
        }
        str_value = {
            "truthiness": "test"
        }
        int_value = {
            "truthiness": 1
        }
        bool_value = {
            "truthiness": True
        }
        missing_value = {}
        assert validate(validator, str_value)[0]
        assert validate(validator, int_value)[0]
        assert validate(validator, bool_value)[0]
        validity, errors = validate(validator, missing_value)
        assert errors['truthiness'] == ["must be present"]

    def test_blank_validator(self):
        validator = {
            "truthiness": [Blank()],
            "falsiness": [Not(Blank())]
        }
        str_value = {
            "truthiness": "",
            "falsiness": "not_blank"
        }
        int_value = {
            "truthiness": 1,
            "falsiness": 0
        }
        bool_value = {
            "truthiness": True,
            "falsiness": False
        }
        assert validate(validator, str_value)[0]
        assert not validate(validator, int_value)[0]
        assert not validate(validator, bool_value)[0]

    def test_in_validator(self):
        validator = {
            "truthiness": [Truthy()],
            "falsiness": [Not(Truthy())]
        }
        str_value = {
            "truthiness": "test",
            "falsiness": ""
        }
        int_value = {
            "truthiness": 1,
            "falsiness": 0
        }
        bool_value = {
            "truthiness": True,
            "falsiness": False
        }
        assert validate(validator, str_value)[0]
        assert validate(validator, int_value)[0]
        assert validate(validator, bool_value)[0]

    def test_equals_validator(self):
        validator = {
            "truthiness": [Truthy()],
            "falsiness": [Not(Truthy())]
        }
        str_value = {
            "truthiness": "test",
            "falsiness": ""
        }
        int_value = {
            "truthiness": 1,
            "falsiness": 0
        }
        bool_value = {
            "truthiness": True,
            "falsiness": False
        }
        assert validate(validator, str_value)[0]
        assert validate(validator, int_value)[0]
        assert validate(validator, bool_value)[0]

    def test_not_validator(self):
        validator = {
            "test_truthy":  [Not(Truthy())],
            "test_equals":  [Not(Equals("one"))],
            "test_not_not": [Not(Not(Truthy()))],
            "test_in":      [Not(In(['one', 'two']))],
            "test_range":   [Not(Range(1, 10))],
            "test_pattern": [Not(Pattern(r"\d\d\d"))]
        }
        test_case = {
            "test_truthy": False,
            "test_equals": "two",
            "test_not_not": True,
            "test_in": "three",
            "test_range": 11,
            "test_pattern": "abc"
        }
        assert validate(validator, test_case)[0]

    def test_range_validator(self):
        validator = {
            "in_range": [Range(1, 10)],
            "out_of_range": [Not(Range(1, 10))],
            "exclusive_in_range": [Range(1, 10, inclusive=False)],
            "exclusive_out_of_range": [Not(Range(1, 10, inclusive=False))]
        }
        test_case = {
            "in_range": 1,
            "out_of_range": 11,
            "exclusive_in_range": 2,
            "exclusive_out_of_range": 1
        }
        assert validate(validator, test_case)[0]

    def test_greaterthan_validator(self):
        validator = {
            "greater_than": [GreaterThan(0)],
            "lower_than": [Not(GreaterThan(0))],
            "equal_exclusive": [Not(GreaterThan(0))],
            "equal_inclusive": [GreaterThan(0, inclusive=True)]
        }
        test_case = {
            "greater_than": 1,
            "lower_than": -1,
            "equal_exclusive": 0,
            "equal_inclusive": 0
        }
        assert validate(validator, test_case)[0]

    def test_lessthan_validator(self):
        validator = {
            "less_than": [LessThan(0)],
            "greater_than": [Not(LessThan(0))],
            "equal_exclusive": [Not(LessThan(0))],
            "equal_inclusive": [LessThan(0, inclusive=True)]
        }
        test_case = {
            "less_than": -1,
            "greater_than": 1,
            "equal_exclusive": 0,
            "equal_inclusive": 0
        }
        assert validate(validator, test_case)[0]

    def test_instanceof_validator(self):
        validator = {
            "classy": [Required, InstanceOf(SubClass)],
            "subclassy": [Required, InstanceOf(BaseClass)],
            "not_classy": [Required, Not(InstanceOf(SubClass))],
            "not_subclassy": [Required, Not(InstanceOf(BaseClass))]
        }
        test_case = {
            "classy": SubClass(),
            "subclassy": BaseClass(),
            "not_classy": object(),
            "not_subclassy": 3
        }
        assert validate(validator, test_case)[0]

    def test_subclassof_validator(self):
        validator = {
            "is_subclass": [Required, SubclassOf(BaseClass)],
            "not_subclass": [Required, Not(SubclassOf(BaseClass))],
        }
        test_case = {
            "is_subclass": SubClass,
            "not_subclass": int
        }
        assert validate(validator, test_case)[0]

    def test_pattern_validator(self):
        validator = {
            "match": [Required, Pattern(r'\d\d\%')],
            "no_match": [Required, Not(Pattern(r'\d\d\%'))]
        }
        test_case = {
            "match": "39%",
            "no_match": "ab%"
        }
        assert validate(validator, test_case)[0]

    def test_conditional_validator(self):
        passes = {
            "if_true_passes": [Required, If(Equals(1), Then({"dependent_passes": [Equals(1)]}))],
            "if_false_passes": [Required, If(Equals(1), Then({"dependent_fails": [Equals(1)]}))],
        }
        fails = {
            "if_true_fails": [Required, If(Equals(1), Then({"dependent_fails": [Equals(1)]}))]
        }
        test_case = {
            "if_true_passes": 1,
            "if_false_passes": 2,
            "if_true_fails": 1,
            "dependent_passes": 1,
            "dependent_fails": 2
        }
        assert validate(passes, test_case)[0]
        assert not validate(fails, test_case)[0]

    def test_nested_validations(self):
        passes = {
            "foo": [Required, Equals(1)],
            "bar": [
                Required,
                {
                    "baz": [Required, Equals(2)],
                    "qux": [Required, {
                        "quux": [Required, Equals(3)]
                    }]
                }
            ]
        }
        fails = {
            "foo": [Required, Equals(2)],
            "bar": [
                Required,
                {
                    "baz": [Required, Equals(3)],
                    "qux": [Required, {
                        "quux": [Required, Equals(4)]
                    }]
                }
            ]
        }
        test_case = {
            "foo": 1,
            "bar": {
                "baz": 2,
                "qux": {
                    "quux": 3
                }
            }
        }
        assert validate(passes, test_case)[0]
        assert not validate(fails, test_case)[0]

    def test_optional_validations(self):
        optional_validation = {
            "foo": [Equals(1)],
            "bar": [{
                "baz": [Equals(2)],
                "qux": [Equals(3)]
            }]
        }
        test_case = {
            "bar": {"baz":2}
        }
        assert validate(optional_validation, test_case)[0]

    def test_contains_validator(self):
        validation = {
            "foo": [Required, Contains("1")],
            "qux": [Required, Not(Contains("1"))]
        }
        test_case_list = {
            "foo": ["1", "2", "3"],
            "qux": ["2", "3", "4"]
        }
        test_case_dict = {
            "foo": {"1": "one", "2": "two"},
            "qux": {"2": "two", "3": "three"}
        }
        test_case_substring = {
            "foo": "test1case",
            "qux": "barbaz"
        }
        assert validate(validation, test_case_list)[0]
        assert validate(validation, test_case_dict)[0]
        assert validate(validation, test_case_substring)[0]

    def test_length_validator(self):
        with pytest.raises(ValueError):
            Length(-1)
        with pytest.raises(ValueError):
            Length(0)
        passes = {
            "foo": [Required, Length(5), Length(1, maximum=5)],
            "bar": [Required, Length(0, maximum=10)]
        }
        fails = {
            "foo": [Required, Length(8), Length(1, maximum=11)],
            "bar": [Required, Length(0, maximum=3)]
        }
        test_case = {
            "foo": "12345",
            "bar": [1, 2, 3, 4, 5],
        }
        assert validate(passes, test_case)[0]
        assert not validate(fails, test_case)[0]

    def test_validator_without_list(self):
        validation = {
            "foo": Equals(5),
            "bar": Required
        }
        test_case = {
            "foo": 5,
            "bar": "present"
        }
        assert validate(validation, test_case)[0]

    def test_each_validator(self):
        passes = {
            "foo": [1, 2, 3, 4, 5, 6],
            "bar": [{"qux": 1}, {"qux": 2}]
        }
        fails = {
            "foo": [1, 2, 3, 4, 5, 11],
            "bar": [{"qux": 3}, {"qux": 4, "zot": 5}]
        }
        validation = {
            "foo": [Required, Each([Range(0, 10)])],
            "bar": [Required, Each({
                    "qux": [Required, Range(0, 2)],
                    "zot": [In([1, 2, 3])]
                })
            ]
        }
        valid, errors = validate(validation, passes)
        assert valid
        assert len(errors) == 0
        valid, errors = validate(validation, fails)
        assert not valid
        assert len(errors) == 2
        assert errors == {
            "foo": ["all values must fall between 0 and 10"],
            "bar": [{
                0: {"qux": ["must fall between 0 and 2"]},
                1: {
                    "qux": ["must fall between 0 and 2"],
                    "zot": ["must be one of [1, 2, 3]"]
                }
            }]
        }

    def test_exception_handling(self):
        validation = {
            "foo": [Required, Length(5), InstanceOf(str)]
        }
        test_case = {
            "foo": 5
        }
        valid, errors = validate(validation, test_case)
        assert not valid
        assert errors == {
            "foo": [
                "must be at least 5 elements in length",
                "must be an instance of str or its subclasses"
            ]
        }

    def test_url_validator(self):
        passes = {
            "foo": "http://vk.com",
            "bar": "http://www.mail.ru/secret",
            "foobar": "http://github.com/",
            "baz": "http://odesk.com/query=ruby+rails",
            "qux": "http://192.168.0.1",
        }
        fails = {
            "foo": "htt://yandex.ru",
            "bar": "httpns",
            "foobar": "zzzz-mail",
            "baz": "12345678",
            "qux": "/1https://vk.com",
        }
        validation = {
            "foo": [Url()],
            "bar": [Url()],
            "foobar": [Url()],
            "baz": [Url()],
            "qux": [Url()],
        }

        valid, errors = validate(validation, passes)
        assert valid
        assert len(errors) == 0
        valid, errors = validate(validation, fails)
        assert not valid
        assert len(errors) == 4

<<<<<<< HEAD
class TestValidationMapper:

    def setup_method(self):
        self.mapper = ValidationMapper()
    
    def test_can_make_required(self):
        assert self.mapper.make('required') == [Required]

    def test_can_make_multiple_from_string(self):
        assert self.mapper.make('required|email') == [Required, Email()]
=======
    def test_email_validator(self):
        passes = {
            "foo": "joe@google.com",
            "bar": "test@web.google.com",
            "baz": "email@123.123.123.123",
            "barbaz": "test+email@123.123.123.123",
            "foobar": "test@site.co",
            "foobarbaz": '"email"@domain.com',
            "foobarbazfoo": "email@domain-one.com",

        }

        fails = {
            "foo": "@domain.com",
            "bar": "test",
            "baz": "Joe Smith <email@domain.com>",
            "barbaz": ".email@domain.com",
            "foobar": "test@",
        }

        validation = {
            "foo": [Email()],
            "bar": [Email()],
            "baz": [Email()],
            "barbaz": [Email()],
            "foobar": [Email()],
            "foobarbaz": [Email()],
            "foobarbazfoo": [Email()],
        }
        
        valid,errors = validate(validation, passes)
        assert valid
        assert len(errors) == 0

        valid,errors = validate(validation, fails)
        assert not valid
        assert len(errors) == len(fails)
>>>>>>> 65e8daae
<|MERGE_RESOLUTION|>--- conflicted
+++ resolved
@@ -468,18 +468,6 @@
         assert not valid
         assert len(errors) == 4
 
-<<<<<<< HEAD
-class TestValidationMapper:
-
-    def setup_method(self):
-        self.mapper = ValidationMapper()
-    
-    def test_can_make_required(self):
-        assert self.mapper.make('required') == [Required]
-
-    def test_can_make_multiple_from_string(self):
-        assert self.mapper.make('required|email') == [Required, Email()]
-=======
     def test_email_validator(self):
         passes = {
             "foo": "joe@google.com",
@@ -501,7 +489,7 @@
         }
 
         validation = {
-            "foo": [Email()],
+            "foo": [Required, Email()],
             "bar": [Email()],
             "baz": [Email()],
             "barbaz": [Email()],
@@ -509,12 +497,50 @@
             "foobarbaz": [Email()],
             "foobarbazfoo": [Email()],
         }
-        
-        valid,errors = validate(validation, passes)
+
+        valid, errors = validate(validation, passes)
         assert valid
         assert len(errors) == 0
 
-        valid,errors = validate(validation, fails)
+        valid, errors = validate(validation, fails)
         assert not valid
         assert len(errors) == len(fails)
->>>>>>> 65e8daae
+
+
+class TestValidationMapper:
+
+    def setup_method(self):
+        self.mapper = ValidationMapper()
+    
+    def test_can_make_required(self):
+        assert self.mapper.make('required') == [Required]
+
+    def test_can_make_multiple_from_string(self):
+        validator = self.mapper.make('required|email')
+        assert validator[0] == Required
+        assert isinstance(validator[1], Email)
+
+    def test_can_make_multiple_from_string_with_inputs(self):
+        validator = self.mapper.make('length:1,2')
+        assert isinstance(validator[0], Length)
+
+    def test_can_pass_validation(self):
+        passes = {
+            "foo": "joe@google.com",
+        }
+
+        fails = {
+            "foo": "@domain.com",
+        }
+
+        validation = {
+            "foo": 'email:required',
+        }
+
+        valid, errors = validate(validation, passes)
+        assert valid
+        assert len(errors) == 0
+
+        valid, errors = validate(validation, fails)
+        assert not valid
+        assert len(errors) == len(fails)